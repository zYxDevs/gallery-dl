# -*- coding: utf-8 -*-

# Copyright 2015-2022 Mike Fährmann
#
# This program is free software; you can redistribute it and/or modify
# it under the terms of the GNU General Public License version 2 as
# published by the Free Software Foundation.

import sys
import json
import time
import errno
import logging
import functools
import collections
from . import extractor, downloader, postprocessor
from . import config, text, util, path, formatter, output, exception
from .extractor.message import Message


class Job():
    """Base class for Job-types"""
    ulog = None

    def __init__(self, extr, parent=None):
        if isinstance(extr, str):
            extr = extractor.find(extr)
        if not extr:
            raise exception.NoExtractorError()

        self.extractor = extr
        self.pathfmt = None
        self.kwdict = {}
        self.status = 0
        self.url_key = extr.config("url-metadata")

        self._logger_extra = {
            "job"      : self,
            "extractor": extr,
            "path"     : output.PathfmtProxy(self),
            "keywords" : output.KwdictProxy(self),
        }
        extr.log = self._wrap_logger(extr.log)
        extr.log.debug("Using %s for '%s'", extr.__class__.__name__, extr.url)

        # data from parent job
        if parent:
            pextr = parent.extractor

            # transfer (sub)category
            if pextr.config("category-transfer", pextr.categorytransfer):
                extr.config = pextr.config
                extr.options = pextr.options
                extr.category = pextr.category
                extr.subcategory = pextr.subcategory

        # user-supplied metadata
        kwdict = extr.config("keywords")
        if kwdict:
            self.kwdict.update(kwdict)

        # predicates
        self.pred_url = self._prepare_predicates("image", True)
        self.pred_queue = self._prepare_predicates("chapter", False)

    def run(self):
        """Execute or run the job"""
        extractor = self.extractor
        log = extractor.log
        msg = None

        sleep = util.build_duration_func(extractor.config("sleep-extractor"))
        if sleep:
            time.sleep(sleep())

        try:
            for msg in extractor:
                self.dispatch(msg)
        except exception.StopExtraction as exc:
            if exc.message:
                log.error(exc.message)
            self.status |= exc.code
        except exception.TerminateExtraction:
            raise
        except exception.GalleryDLException as exc:
            log.error("%s: %s", exc.__class__.__name__, exc)
            self.status |= exc.code
        except OSError as exc:
            log.error("Unable to download data:  %s: %s",
                      exc.__class__.__name__, exc)
            log.debug("", exc_info=True)
            self.status |= 128
        except Exception as exc:
            log.error(("An unexpected error occurred: %s - %s. "
                       "Please run gallery-dl again with the --verbose flag, "
                       "copy its output and report this issue on "
                       "https://github.com/mikf/gallery-dl/issues ."),
                      exc.__class__.__name__, exc)
            log.debug("", exc_info=True)
            self.status |= 1
        except BaseException:
            self.status |= 1
            raise
        else:
            if msg is None:
                log.info("No results for %s", extractor.url)
        finally:
            self.handle_finalize()
            if extractor.finalize:
                extractor.finalize()

        return self.status

    def dispatch(self, msg):
        """Call the appropriate message handler"""
        if msg[0] == Message.Url:
            _, url, kwdict = msg
            if self.url_key:
                kwdict[self.url_key] = url
            if self.pred_url(url, kwdict):
                self.update_kwdict(kwdict)
                self.handle_url(url, kwdict)

        elif msg[0] == Message.Directory:
            self.update_kwdict(msg[1])
            self.handle_directory(msg[1])

        elif msg[0] == Message.Queue:
            _, url, kwdict = msg
            if self.url_key:
                kwdict[self.url_key] = url
            if self.pred_queue(url, kwdict):
                self.handle_queue(url, kwdict)

    def handle_url(self, url, kwdict):
        """Handle Message.Url"""

    def handle_directory(self, kwdict):
        """Handle Message.Directory"""

    def handle_queue(self, url, kwdict):
        """Handle Message.Queue"""

    def handle_finalize(self):
        """Handle job finalization"""

    def update_kwdict(self, kwdict):
        """Update 'kwdict' with additional metadata"""
        extr = self.extractor
        kwdict["category"] = extr.category
        kwdict["subcategory"] = extr.subcategory
        if self.kwdict:
            kwdict.update(self.kwdict)

    def _prepare_predicates(self, target, skip=True):
        predicates = []

        if self.extractor.config(target + "-unique"):
            predicates.append(util.UniquePredicate())

        pfilter = self.extractor.config(target + "-filter")
        if pfilter:
            try:
                pred = util.FilterPredicate(pfilter, target)
            except (SyntaxError, ValueError, TypeError) as exc:
                self.extractor.log.warning(exc)
            else:
                predicates.append(pred)

        prange = self.extractor.config(target + "-range")
        if prange:
            try:
                pred = util.RangePredicate(prange)
            except ValueError as exc:
                self.extractor.log.warning(
                    "invalid %s range: %s", target, exc)
            else:
                if skip and pred.lower > 1 and not pfilter:
                    pred.index += self.extractor.skip(pred.lower - 1)
                predicates.append(pred)

        return util.build_predicate(predicates)

    def get_logger(self, name):
        return self._wrap_logger(logging.getLogger(name))

    def _wrap_logger(self, logger):
        return output.LoggerAdapter(logger, self._logger_extra)

    def _write_unsupported(self, url):
        if self.ulog:
            self.ulog.info(url)


class DownloadJob(Job):
    """Download images into appropriate directory/filename locations"""

    def __init__(self, url, parent=None):
        Job.__init__(self, url, parent)
        self.log = self.get_logger("download")
        self.fallback = None
        self.archive = None
        self.sleep = None
        self.hooks = ()
        self.downloaders = {}
        self.out = output.select()
        self.visited = parent.visited if parent else set()
        self._extractor_filter = None
        self._skipcnt = 0

    def handle_url(self, url, kwdict):
        """Download the resource specified in 'url'"""
        hooks = self.hooks
        pathfmt = self.pathfmt
        archive = self.archive

        # prepare download
        pathfmt.set_filename(kwdict)

        if "prepare" in hooks:
            for callback in hooks["prepare"]:
                callback(pathfmt)

        if archive and archive.check(kwdict):
            pathfmt.fix_extension()
            self.handle_skip()
            return

        if pathfmt.exists():
            if archive:
                archive.add(kwdict)
            self.handle_skip()
            return

        if self.sleep:
            time.sleep(self.sleep())

        # download from URL
        if not self.download(url):

            # use fallback URLs if available/enabled
            fallback = kwdict.get("_fallback", ()) if self.fallback else ()
            for num, url in enumerate(fallback, 1):
                util.remove_file(pathfmt.temppath)
                self.log.info("Trying fallback URL #%d", num)
                if self.download(url):
                    break
            else:
                # download failed
                self.status |= 4
                self.log.error("Failed to download %s",
                               pathfmt.filename or url)
                return

        if not pathfmt.temppath:
            if archive:
                archive.add(kwdict)
            self.handle_skip()
            return

        # run post processors
        if "file" in hooks:
            for callback in hooks["file"]:
                callback(pathfmt)

        # download succeeded
        pathfmt.finalize()
        self.out.success(pathfmt.path, 0)
        self._skipcnt = 0
        if archive:
            archive.add(kwdict)
        if "after" in hooks:
            for callback in hooks["after"]:
                callback(pathfmt)

    def handle_directory(self, kwdict):
        """Set and create the target directory for downloads"""
        if not self.pathfmt:
            self.initialize(kwdict)
        else:
            self.pathfmt.set_directory(kwdict)
        if "post" in self.hooks:
            for callback in self.hooks["post"]:
                callback(self.pathfmt)

    def handle_queue(self, url, kwdict):
        if url in self.visited:
            return
        self.visited.add(url)

        cls = kwdict.get("_extractor")
        if cls:
            extr = cls.from_url(url)
        else:
            extr = extractor.find(url)
            if extr:
                if self._extractor_filter is None:
                    self._extractor_filter = self._build_extractor_filter()
                if not self._extractor_filter(extr):
                    extr = None

        if extr:
            job = self.__class__(extr, self)
            pfmt = self.pathfmt
            pextr = self.extractor

            if pfmt and pextr.config("parent-directory"):
                extr._parentdir = pfmt.directory
            else:
                extr._parentdir = pextr._parentdir

            pmeta = pextr.config("parent-metadata")
            if pmeta:
                if isinstance(pmeta, str):
                    data = self.kwdict.copy()
                    if kwdict:
                        data.update(kwdict)
                    job.kwdict[pmeta] = data
                else:
                    if self.kwdict:
                        job.kwdict.update(self.kwdict)
                    if kwdict:
                        job.kwdict.update(kwdict)

            if pextr.config("parent-skip"):
                job._skipcnt = self._skipcnt
                self.status |= job.run()
                self._skipcnt = job._skipcnt
            else:
                self.status |= job.run()
        else:
            self._write_unsupported(url)

    def handle_finalize(self):
        pathfmt = self.pathfmt
        if self.archive:
            self.archive.close()
        if pathfmt:
            self.extractor._store_cookies()
            if "finalize" in self.hooks:
                status = self.status
                for callback in self.hooks["finalize"]:
                    callback(pathfmt, status)

    def handle_skip(self):
        pathfmt = self.pathfmt
        self.out.skip(pathfmt.path)
        if "skip" in self.hooks:
            for callback in self.hooks["skip"]:
                callback(pathfmt)
        if self._skipexc:
            self._skipcnt += 1
            if self._skipcnt >= self._skipmax:
                raise self._skipexc()

    def download(self, url):
        """Download 'url'"""
        scheme = url.partition(":")[0]
        downloader = self.get_downloader(scheme)
        if downloader:
            try:
                return downloader.download(url, self.pathfmt)
            except OSError as exc:
                if exc.errno == errno.ENOSPC:
                    raise
                self.log.warning("%s: %s", exc.__class__.__name__, exc)
                return False
        self._write_unsupported(url)
        return False

    def get_downloader(self, scheme):
        """Return a downloader suitable for 'scheme'"""
        try:
            return self.downloaders[scheme]
        except KeyError:
            pass

        cls = downloader.find(scheme)
        if cls and config.get(("downloader", cls.scheme), "enabled", True):
            instance = cls(self)
        else:
            instance = None
            self.log.error("'%s:' URLs are not supported/enabled", scheme)

        if cls and cls.scheme == "http":
            self.downloaders["http"] = self.downloaders["https"] = instance
        else:
            self.downloaders[scheme] = instance
        return instance

    def initialize(self, kwdict=None):
        """Delayed initialization of PathFormat, etc."""
        extr = self.extractor
        cfg = extr.config

        pathfmt = self.pathfmt = path.PathFormat(extr)
        if kwdict:
            pathfmt.set_directory(kwdict)

        self.sleep = util.build_duration_func(cfg("sleep"))
        self.fallback = cfg("fallback", True)
        if not cfg("download", True):
            # monkey-patch method to do nothing and always return True
            self.download = pathfmt.fix_extension

        archive = cfg("archive")
        if archive:
            archive = util.expand_path(archive)
            archive_format = (cfg("archive-prefix", extr.category) +
                              cfg("archive-format", extr.archive_fmt))
            try:
                if "{" in archive:
                    archive = formatter.parse(archive).format_map(kwdict)
                self.archive = util.DownloadArchive(archive, archive_format)
            except Exception as exc:
                extr.log.warning(
                    "Failed to open download archive at '%s' ('%s: %s')",
                    archive, exc.__class__.__name__, exc)
            else:
                extr.log.debug("Using download archive '%s'", archive)

        skip = cfg("skip", True)
        if skip:
            self._skipexc = None
            if skip == "enumerate":
                pathfmt.check_file = pathfmt._enum_file
            elif isinstance(skip, str):
                skip, _, smax = skip.partition(":")
                if skip == "abort":
                    self._skipexc = exception.StopExtraction
                elif skip == "terminate":
                    self._skipexc = exception.TerminateExtraction
                elif skip == "exit":
                    self._skipexc = sys.exit
                self._skipmax = text.parse_int(smax)
        else:
            # monkey-patch methods to always return False
            pathfmt.exists = lambda x=None: False
            if self.archive:
                self.archive.check = pathfmt.exists

<<<<<<< HEAD
        postprocessors = self.extractor.config("postprocessors")
=======
        postprocessors = extr.config_accumulate("postprocessors")
>>>>>>> c5be28b2
        if postprocessors:
            self.hooks = collections.defaultdict(list)
            pp_log = self.get_logger("postprocessor")
            pp_list = []

            pp_conf = config._config.get("postprocessor") or {}
            for pp_dict in postprocessors:
                if isinstance(pp_dict, str):
                    pp_dict = pp_conf.get(pp_dict) or {"name": pp_dict}

                clist = pp_dict.get("whitelist")
                if clist is not None:
                    negate = False
                else:
                    clist = pp_dict.get("blacklist")
                    negate = True
                if clist and not util.build_extractor_filter(
                        clist, negate)(extr):
                    continue

                name = pp_dict.get("name")
                pp_cls = postprocessor.find(name)
                if not pp_cls:
                    pp_log.warning("module '%s' not found", name)
                    continue
                try:
                    pp_obj = pp_cls(self, pp_dict)
                except Exception as exc:
                    pp_log.error("'%s' initialization failed:  %s: %s",
                                 name, exc.__class__.__name__, exc)
                    pp_log.debug("", exc_info=True)
                else:
                    pp_list.append(pp_obj)

            if pp_list:
                extr.log.debug("Active postprocessor modules: %s", pp_list)
                if "init" in self.hooks:
                    for callback in self.hooks["init"]:
                        callback(pathfmt)

    def register_hooks(self, hooks, options=None):
        expr = options.get("filter") if options else None

        if expr:
            condition = util.compile_expression(expr)
            for hook, callback in hooks.items():
                self.hooks[hook].append(functools.partial(
                    self._call_hook, callback, condition))
        else:
            for hook, callback in hooks.items():
                self.hooks[hook].append(callback)

    @staticmethod
    def _call_hook(callback, condition, pathfmt):
        if condition(pathfmt.kwdict):
            callback(pathfmt)

    def _build_extractor_filter(self):
        clist = self.extractor.config("whitelist")
        if clist is not None:
            negate = False
            special = None
        else:
            clist = self.extractor.config("blacklist")
            negate = True
            special = util.SPECIAL_EXTRACTORS
            if clist is None:
                clist = (self.extractor.category,)

        return util.build_extractor_filter(clist, negate, special)


class SimulationJob(DownloadJob):
    """Simulate the extraction process without downloading anything"""

    def handle_url(self, url, kwdict):
        if not kwdict["extension"]:
            kwdict["extension"] = "jpg"
        self.pathfmt.set_filename(kwdict)
        self.out.skip(self.pathfmt.path)
        if self.sleep:
            time.sleep(self.sleep())
        if self.archive:
            self.archive.add(kwdict)

    def handle_directory(self, kwdict):
        if not self.pathfmt:
            self.initialize()


class KeywordJob(Job):
    """Print available keywords"""

    def __init__(self, url, parent=None):
        Job.__init__(self, url, parent)
        self.private = config.get(("output",), "private")

    def handle_url(self, url, kwdict):
        print("\nKeywords for filenames and --filter:")
        print("------------------------------------")
        self.print_kwdict(kwdict)
        raise exception.StopExtraction()

    def handle_directory(self, kwdict):
        print("Keywords for directory names:")
        print("-----------------------------")
        self.print_kwdict(kwdict)

    def handle_queue(self, url, kwdict):
        extr = None
        if "_extractor" in kwdict:
            extr = kwdict["_extractor"].from_url(url)

        if not util.filter_dict(kwdict):
            self.extractor.log.info(
                "This extractor only spawns other extractors "
                "and does not provide any metadata on its own.")

            if extr:
                self.extractor.log.info(
                    "Showing results for '%s' instead:\n", url)
                KeywordJob(extr, self).run()
            else:
                self.extractor.log.info(
                    "Try 'gallery-dl -K \"%s\"' instead.", url)
        else:
            print("Keywords for --chapter-filter:")
            print("------------------------------")
            self.print_kwdict(kwdict)
            if extr or self.extractor.categorytransfer:
                print()
                KeywordJob(extr or url, self).run()
        raise exception.StopExtraction()

    def print_kwdict(self, kwdict, prefix=""):
        """Print key-value pairs in 'kwdict' with formatting"""
        suffix = "]" if prefix else ""
        for key, value in sorted(kwdict.items()):
            if key[0] == "_" and not self.private:
                continue
            key = prefix + key + suffix

            if isinstance(value, dict):
                self.print_kwdict(value, key + "[")

            elif isinstance(value, list):
                if value and isinstance(value[0], dict):
                    self.print_kwdict(value[0], key + "[][")
                else:
                    print(key, "[]", sep="")
                    for val in value:
                        print("  -", val)

            else:
                # string or number
                print(key, "\n  ", value, sep="")


class UrlJob(Job):
    """Print download urls"""
    maxdepth = 1

    def __init__(self, url, parent=None, depth=1):
        Job.__init__(self, url, parent)
        self.depth = depth
        if depth >= self.maxdepth:
            self.handle_queue = self.handle_url

    @staticmethod
    def handle_url(url, _):
        print(url)

    @staticmethod
    def handle_url_fallback(url, kwdict):
        print(url)
        if "_fallback" in kwdict:
            for url in kwdict["_fallback"]:
                print("|", url)

    def handle_queue(self, url, kwdict):
        cls = kwdict.get("_extractor")
        if cls:
            extr = cls.from_url(url)
        else:
            extr = extractor.find(url)

        if extr:
            self.status |= self.__class__(extr, self, self.depth + 1).run()
        else:
            self._write_unsupported(url)


class InfoJob(Job):
    """Print extractor defaults and settings"""

    def run(self):
        ex = self.extractor
        pm = self._print_multi
        pc = self._print_config

        if ex.basecategory:
            pm("Category / Subcategory / Basecategory",
               ex.category, ex.subcategory, ex.basecategory)
        else:
            pm("Category / Subcategory", ex.category, ex.subcategory)

        pc("Filename format", "filename", ex.filename_fmt)
        pc("Directory format", "directory", ex.directory_fmt)
        pc("Archive format", "archive-format", ex.archive_fmt)
        pc("Request interval", "sleep-request", ex.request_interval)

        return 0

    def _print_multi(self, title, *values):
        print(title, "\n  ", " / ".join(json.dumps(v) for v in values), sep="")

    def _print_config(self, title, optname, value):
        optval = self.extractor.config(optname, util.SENTINEL)
        if optval is not util.SENTINEL:
            print(title, "(custom):\n ", json.dumps(optval))
            print(title, "(default):\n ", json.dumps(value))
        elif value:
            print(title, "(default):\n ", json.dumps(value))


class DataJob(Job):
    """Collect extractor results and dump them"""

    def __init__(self, url, parent=None, file=sys.stdout, ensure_ascii=True):
        Job.__init__(self, url, parent)
        self.file = file
        self.data = []
        self.ascii = config.get(("output",), "ascii", ensure_ascii)

        private = config.get(("output",), "private")
        self.filter = util.identity if private else util.filter_dict

    def run(self):
        sleep = util.build_duration_func(
            self.extractor.config("sleep-extractor"))
        if sleep:
            time.sleep(sleep())

        # collect data
        try:
            for msg in self.extractor:
                self.dispatch(msg)
        except exception.StopExtraction:
            pass
        except Exception as exc:
            self.data.append((exc.__class__.__name__, str(exc)))
        except BaseException:
            pass

        # convert numbers to string
        if config.get(("output",), "num-to-str", False):
            for msg in self.data:
                util.transform_dict(msg[-1], util.number_to_string)

        # dump to 'file'
        try:
            util.dump_json(self.data, self.file, self.ascii, 2)
            self.file.flush()
        except Exception:
            pass

        return 0

    def handle_url(self, url, kwdict):
        self.data.append((Message.Url, url, self.filter(kwdict)))

    def handle_directory(self, kwdict):
        self.data.append((Message.Directory, self.filter(kwdict)))

    def handle_queue(self, url, kwdict):
        self.data.append((Message.Queue, url, self.filter(kwdict)))<|MERGE_RESOLUTION|>--- conflicted
+++ resolved
@@ -439,11 +439,7 @@
             if self.archive:
                 self.archive.check = pathfmt.exists
 
-<<<<<<< HEAD
-        postprocessors = self.extractor.config("postprocessors")
-=======
-        postprocessors = extr.config_accumulate("postprocessors")
->>>>>>> c5be28b2
+        postprocessors = cfg("postprocessors")
         if postprocessors:
             self.hooks = collections.defaultdict(list)
             pp_log = self.get_logger("postprocessor")
