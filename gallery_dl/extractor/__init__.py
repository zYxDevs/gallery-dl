# -*- coding: utf-8 -*-

# Copyright 2015-2023 Mike Fährmann
#
# This program is free software; you can redistribute it and/or modify
# it under the terms of the GNU General Public License version 2 as
# published by the Free Software Foundation.

import sys
import re

modules = [
    "2chan",
    "2chen",
    "35photo",
    "3dbooru",
    "4chan",
    "4chanarchives",
    "500px",
    "8chan",
    "8muses",
    "adultempire",
    "architizer",
    "artstation",
    "aryion",
    "bbc",
    "bcy",
    "behance",
    "blogger",
    "bunkr",
    "catbox",
    "comicvine",
    "cyberdrop",
    "danbooru",
    "desktopography",
    "deviantart",
    "dynastyscans",
    "e621",
    "erome",
    "exhentai",
    "fallenangels",
    "fanbox",
    "fanleaks",
    "fantia",
    "fapello",
    "fapachi",
    "flickr",
    "furaffinity",
    "fuskator",
    "gelbooru",
    "gelbooru_v01",
    "gelbooru_v02",
    "gfycat",
    "gofile",
    "hbrowse",
    "hentai2read",
    "hentaicosplays",
    "hentaifoundry",
    "hentaifox",
    "hentaihand",
    "hentaihere",
    "hiperdex",
    "hitomi",
    "hotleak",
    "idolcomplex",
    "imagebam",
    "imagechest",
    "imagefap",
    "imgbb",
    "imgbox",
    "imgth",
    "imgur",
    "inkbunny",
    "instagram",
    "issuu",
    "itaku",
<<<<<<< HEAD
    "itchio",
=======
    "jpgfish",
>>>>>>> 609c4f3e
    "kabeuchi",
    "keenspot",
    "kemonoparty",
    "khinsider",
    "komikcast",
    "lexica",
    "lightroom",
    "lineblog",
    "livedoor",
    "luscious",
    "lynxchan",
    "mangadex",
    "mangafox",
    "mangahere",
    "mangakakalot",
    "manganelo",
    "mangapark",
    "mangaread",
    "mangasee",
    "mangoxo",
    "misskey",
    "myhentaigallery",
    "myportfolio",
    "naver",
    "naverwebtoon",
    "newgrounds",
    "nhentai",
    "nijie",
    "nitter",
    "nozomi",
    "nsfwalbum",
    "nudecollect",
    "paheal",
    "patreon",
    "philomena",
    "photobucket",
    "photovogue",
    "picarto",
    "piczel",
    "pillowfort",
    "pinterest",
    "pixiv",
    "pixnet",
    "plurk",
    "poipiku",
    "pornhub",
    "pornpics",
    "pururin",
    "reactor",
    "readcomiconline",
    "reddit",
    "redgifs",
    "rule34us",
    "sankaku",
    "sankakucomplex",
    "seiga",
    "senmanga",
    "sexcom",
    "shimmie2",
    "simplyhentai",
    "skeb",
    "slickpic",
    "slideshare",
    "smugmug",
    "soundgasm",
    "speakerdeck",
    "subscribestar",
    "szurubooru",
    "tapas",
    "tcbscans",
    "telegraph",
    "toyhouse",
    "tsumino",
    "tumblr",
    "tumblrgallery",
    "twibooru",
    "twitter",
    "unsplash",
    "uploadir",
    "urlshortener",
    "vanillarock",
    "vichan",
    "vipergirls",
    "vk",
    "vsco",
    "wallhaven",
    "wallpapercave",
    "warosu",
    "weasyl",
    "webmshare",
    "webtoons",
    "weibo",
    "wikiart",
    "wikifeet",
    "xhamster",
    "xvideos",
    "zerochan",
    "booru",
    "moebooru",
    "foolfuuka",
    "foolslide",
    "mastodon",
    "shopify",
    "lolisafe",
    "imagehosts",
    "directlink",
    "recursive",
    "oauth",
    "test",
    "ytdl",
    "generic",
]


def find(url):
    """Find a suitable extractor for the given URL"""
    for cls in _list_classes():
        match = cls.pattern.match(url)
        if match:
            return cls(match)
    return None


def add(cls):
    """Add 'cls' to the list of available extractors"""
    cls.pattern = re.compile(cls.pattern)
    _cache.append(cls)
    return cls


def add_module(module):
    """Add all extractors in 'module' to the list of available extractors"""
    classes = _get_classes(module)
    for cls in classes:
        cls.pattern = re.compile(cls.pattern)
    _cache.extend(classes)
    return classes


def extractors():
    """Yield all available extractor classes"""
    return sorted(
        _list_classes(),
        key=lambda x: x.__name__
    )


# --------------------------------------------------------------------
# internals


def _list_classes():
    """Yield available extractor classes"""
    yield from _cache

    for module in _module_iter:
        yield from add_module(module)

    globals()["_list_classes"] = lambda : _cache


def _modules_internal():
    globals_ = globals()
    for module_name in modules:
        yield __import__(module_name, globals_, None, (), 1)


def _modules_path(path, files):
    sys.path.insert(0, path)
    try:
        return [
            __import__(name[:-3])
            for name in files
            if name.endswith(".py")
        ]
    finally:
        del sys.path[0]


def _get_classes(module):
    """Return a list of all extractor classes in a module"""
    return [
        cls for cls in module.__dict__.values() if (
            hasattr(cls, "pattern") and cls.__module__ == module.__name__
        )
    ]


_cache = []
_module_iter = _modules_internal()<|MERGE_RESOLUTION|>--- conflicted
+++ resolved
@@ -74,11 +74,8 @@
     "instagram",
     "issuu",
     "itaku",
-<<<<<<< HEAD
     "itchio",
-=======
     "jpgfish",
->>>>>>> 609c4f3e
     "kabeuchi",
     "keenspot",
     "kemonoparty",
