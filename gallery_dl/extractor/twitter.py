# -*- coding: utf-8 -*-

# Copyright 2016-2025 Mike Fährmann
#
# This program is free software; you can redistribute it and/or modify
# it under the terms of the GNU General Public License version 2 as
# published by the Free Software Foundation.

"""Extractors for https://x.com/"""

from .common import Extractor, Message, Dispatch
from .. import text, util, exception
from ..cache import cache, memcache
import itertools
import random

BASE_PATTERN = (r"(?:https?://)?(?:www\.|mobile\.)?"
                r"(?:(?:[fv]x)?twitter|(?:fix(?:up|v))?x)\.com")
USER_PATTERN = rf"{BASE_PATTERN}/([^/?#]+)"


class TwitterExtractor(Extractor):
    """Base class for twitter extractors"""
    category = "twitter"
    directory_fmt = ("{category}", "{user[name]}")
    filename_fmt = "{tweet_id}_{num}.{extension}"
    archive_fmt = "{tweet_id}_{retweet_id}_{num}"
    cookies_domain = ".x.com"
    cookies_names = ("auth_token",)
    root = "https://x.com"
    browser = "firefox"

    def __init__(self, match):
        Extractor.__init__(self, match)
        self.user = match[1]

    def _init(self):
        self.unavailable = self.config("unavailable", False)
        self.textonly = self.config("text-tweets", False)
        self.retweets = self.config("retweets", False)
        self.replies = self.config("replies", True)
        self.twitpic = self.config("twitpic", False)
        self.pinned = self.config("pinned", False)
        self.quoted = self.config("quoted", False)
        self.videos = self.config("videos", True)
        self.cards = self.config("cards", False)
        self.ads = self.config("ads", False)
        self.cards_blacklist = self.config("cards-blacklist")

        if not self.config("transform", True):
            self._transform_community = \
                self._transform_tweet = \
                self._transform_user = util.identity

        self._cursor = None
        self._user = None
        self._user_obj = None
        self._user_cache = {}
        self._init_sizes()

    def _init_sizes(self):
        size = self.config("size")
        if size is None:
            self._size_image = "orig"
            self._size_fallback = ("4096x4096", "large", "medium", "small")
        else:
            if isinstance(size, str):
                size = size.split(",")
            self._size_image = size[0]
            self._size_fallback = size[1:]

    def items(self):
        self.login()
        self.api = TwitterAPI(self)
        metadata = self.metadata()
        seen_tweets = set() if self.config("unique", True) else None

        if self.twitpic:
            self._find_twitpic = util.re(
                r"https?(://twitpic\.com/(?!photos/)\w+)").findall

        tweets = self.tweets()
        if self.config("expand"):
            tweets = self._expand_tweets(tweets)
        for tweet in tweets:

            if "legacy" in tweet:
                data = tweet["legacy"]
            else:
                data = tweet

            if not self.retweets and "retweeted_status_id_str" in data:
                self.log.debug("Skipping %s (retweet)", data["id_str"])
                continue
            if not self.quoted and "quoted_by_id_str" in data:
                self.log.debug("Skipping %s (quoted tweet)", data["id_str"])
                continue
            if "in_reply_to_user_id_str" in data and (
                not self.replies or (
                    self.replies == "self" and
                    data["user_id_str"] !=
                    (self._user_obj["rest_id"] if self._user else
                     data["in_reply_to_user_id_str"])
                )
            ):
                self.log.debug("Skipping %s (reply)", data["id_str"])
                continue

            if seen_tweets is not None:
                if data["id_str"] in seen_tweets:
                    self.log.debug(
                        "Skipping %s (previously seen)", data["id_str"])
                    continue
                seen_tweets.add(data["id_str"])

            if "withheld_scope" in data:
                txt = data.get("full_text") or data.get("text") or ""
                self.log.warning("'%s' (%s)", txt, data["id_str"])

            files = self._extract_files(data, tweet)
            if not files and not self.textonly:
                continue

            tdata = self._transform_tweet(tweet)
            tdata.update(metadata)
            tdata["count"] = len(files)
            yield Message.Directory, tdata

            tdata.pop("source_id", None)
            tdata.pop("source_user", None)
            tdata.pop("sensitive_flags", None)

            for tdata["num"], file in enumerate(files, 1):
                file.update(tdata)
                url = file.pop("url")
                if "extension" not in file:
                    text.nameext_from_url(url, file)
                yield Message.Url, url, file

    def _extract_files(self, data, tweet):
        files = []

        if "extended_entities" in data:
            try:
                self._extract_media(
                    data, data["extended_entities"]["media"], files)
            except Exception as exc:
                self.log.traceback(exc)
                self.log.warning(
                    "%s: Error while extracting media files (%s: %s)",
                    data["id_str"], exc.__class__.__name__, exc)

        if self.cards and "card" in tweet:
            try:
                self._extract_card(tweet, files)
            except Exception as exc:
                self.log.traceback(exc)
                self.log.warning(
                    "%s: Error while extracting Card files (%s: %s)",
                    data["id_str"], exc.__class__.__name__, exc)

        if self.twitpic:
            try:
                self._extract_twitpic(data, files)
            except Exception as exc:
                self.log.traceback(exc)
                self.log.warning(
                    "%s: Error while extracting TwitPic files (%s: %s)",
                    data["id_str"], exc.__class__.__name__, exc)

        return files

    def _extract_media(self, tweet, entities, files):
        flags_tweet = None

        for media in entities:

            if "sensitive_media_warning" in media:
                flags_media = media["sensitive_media_warning"]

                flags = []
                if "adult_content" in flags_media:
                    flags.append("Nudity")
                if "other" in flags_media:
                    flags.append("Sensitive")
                if "graphic_violence" in flags_media:
                    flags.append("Violence")

                if flags_tweet is None:
                    flags_tweet = set(flags)
                else:
                    flags_tweet.update(flags)
                flags_media = flags
            else:
                flags_media = ()

            if "ext_media_availability" in media:
                ext = media["ext_media_availability"]
                if ext.get("status") == "Unavailable":
                    self.log.warning("Media unavailable (%s - '%s')",
                                     tweet["id_str"], ext.get("reason"))
                    if not self.unavailable:
                        continue

            if "video_info" in media:
                if self.videos == "ytdl":
                    url = f"ytdl:{self.root}/i/web/status/{tweet['id_str']}"
                    file = {"url": url, "extension": "mp4"}
                elif self.videos:
                    video_info = media["video_info"]
                    variant = max(
                        video_info["variants"],
                        key=lambda v: v.get("bitrate", 0),
                    )
                    file = {
                        "url"     : variant["url"],
                        "bitrate" : variant.get("bitrate", 0),
                        "duration": video_info.get(
                            "duration_millis", 0) / 1000,
                    }
                else:
                    continue
            elif "media_url_https" in media:
                url = media["media_url_https"]
                if url[-4] == ".":
                    base, _, fmt = url.rpartition(".")
                    base += "?format=" + fmt + "&name="
                else:
                    base = url.rpartition("=")[0] + "="
                file = text.nameext_from_url(url, {
                    "url"      : base + self._size_image,
                    "_fallback": self._image_fallback(base),
                })
            else:
                files.append({"url": media["media_url"]})
                continue

            file["type"] = media.get("type")
            file["width"] = media["original_info"].get("width", 0)
            file["height"] = media["original_info"].get("height", 0)
            file["description"] = media.get("ext_alt_text")
            file["sensitive_flags"] = flags_media
            self._extract_media_source(file, media)
            files.append(file)

        tweet["sensitive_flags"] = \
            () if flags_tweet is None else sorted(flags_tweet)

    def _extract_media_source(self, dest, media):
        dest["source_id"] = 0

        if "source_status_id_str" in media:
            try:
                dest["source_id"] = text.parse_int(
                    media["source_status_id_str"])
                dest["source_user"] = self._transform_user(
                    media["additional_media_info"]["source_user"]
                    ["user_results"]["result"])
            except Exception:
                pass

    def _image_fallback(self, base):
        for fmt in self._size_fallback:
            yield base + fmt

    def _extract_components(self, tweet, data, files):
        for component_id in data["components"]:
            com = data["component_objects"][component_id]
            for conv in com["data"].get("conversation_preview") or ():
                for url in conv.get("mediaUrls") or ():
                    files.append({"url": url})

    def _extract_card(self, tweet, files):
        card = tweet["card"]
        if "legacy" in card:
            card = card["legacy"]

        name = card["name"].rpartition(":")[2]
        bvals = card["binding_values"]
        if isinstance(bvals, list):
            bvals = {bval["key"]: bval["value"]
                     for bval in card["binding_values"]}

        if cbl := self.cards_blacklist:
            if name in cbl:
                return
            if "vanity_url" in bvals:
                domain = bvals["vanity_url"]["string_value"]
                if domain in cbl or name + ":" + domain in cbl:
                    return

        if name in ("summary", "summary_large_image"):
            for prefix in ("photo_image_full_size_",
                           "summary_photo_image_",
                           "thumbnail_image_"):
                for size in ("original", "x_large", "large", "small"):
                    key = prefix + size
                    if key in bvals:
                        value = bvals[key].get("image_value")
                        if value and "url" in value:
                            base, sep, size = value["url"].rpartition("&name=")
                            if sep:
                                base += sep
                                value["url"] = base + self._size_image
                                value["_fallback"] = self._image_fallback(base)
                            files.append(value)
                            return
        elif name == "unified_card":
            data = util.json_loads(bvals["unified_card"]["string_value"])
            if "media_entities" in data:
                self._extract_media(
                    tweet, data["media_entities"].values(), files)
            if "component_objects" in data:
                self._extract_components(tweet, data, files)
            return

        if self.cards == "ytdl":
            tweet_id = tweet.get("rest_id") or tweet["id_str"]
            url = f"ytdl:{self.root}/i/web/status/{tweet_id}"
            files.append({"url": url})

    def _extract_twitpic(self, tweet, files):
        urls = {}

        # collect URLs from entities
        for url in tweet["entities"].get("urls") or ():
            url = url.get("expanded_url") or url.get("url") or ""
            if not url or "//twitpic.com/" not in url or "/photos/" in url:
                continue
            if url.startswith("http:"):
                url = "https" + url[4:]
            urls[url] = None

        # collect URLs from text
        for url in self._find_twitpic(
                tweet.get("full_text") or tweet.get("text") or ""):
            urls["https" + url] = None

        # extract actual URLs
        for url in urls:
            response = self.request(url, fatal=False)
            if response.status_code >= 400:
                continue
            if url := text.extr(
                    response.text, 'name="twitter:image" value="', '"'):
                files.append({"url": url})

    def _transform_tweet(self, tweet):
        if "author" in tweet:
            author = tweet["author"]
        elif "core" in tweet:
            author = tweet["core"]["user_results"]["result"]
        else:
            author = tweet["user"]
        author = self._transform_user(author)

        if "legacy" in tweet:
            legacy = tweet["legacy"]
        else:
            legacy = tweet
        tget = legacy.get

        tweet_id = int(legacy["id_str"])
        if tweet_id >= 300000000000000:
            date = self.parse_timestamp(
                ((tweet_id >> 22) + 1288834974657) // 1000)
        else:
            try:
                date = self.parse_datetime(
                    legacy["created_at"], "%a %b %d %H:%M:%S %z %Y")
            except Exception:
                date = util.NONE
        source = tweet.get("source")

        tdata = {
            "tweet_id"      : tweet_id,
            "retweet_id"    : text.parse_int(
                tget("retweeted_status_id_str")),
            "quote_id"      : text.parse_int(
                tget("quoted_by_id_str")),
            "reply_id"      : text.parse_int(
                tget("in_reply_to_status_id_str")),
            "conversation_id": text.parse_int(
                tget("conversation_id_str")),
            "source_id"     : 0,
            "date"          : date,
            "author"        : author,
            "user"          : self._user or author,
            "lang"          : legacy["lang"],
            "source"        : text.extr(source, ">", "<") if source else "",
            "sensitive"     : tget("possibly_sensitive"),
            "sensitive_flags": tget("sensitive_flags"),
            "favorite_count": tget("favorite_count"),
            "quote_count"   : tget("quote_count"),
            "reply_count"   : tget("reply_count"),
            "retweet_count" : tget("retweet_count"),
            "bookmark_count": tget("bookmark_count"),
        }

        if "views" in tweet:
            try:
                tdata["view_count"] = int(tweet["views"]["count"])
            except Exception:
                tdata["view_count"] = 0
        else:
            tdata["view_count"] = 0

        if "note_tweet" in tweet:
            note = tweet["note_tweet"]["note_tweet_results"]["result"]
            content = note["text"]
            entities = note["entity_set"]
        else:
            content = tget("full_text") or tget("text") or ""
            entities = legacy["entities"]

        if "author_community_relationship" in tweet:
            tdata["community"] = self._transform_community(
                tweet["author_community_relationship"]
                ["community_results"]["result"])

        if hashtags := entities.get("hashtags"):
            tdata["hashtags"] = [t["text"] for t in hashtags]

        if mentions := entities.get("user_mentions"):
            tdata["mentions"] = [{
                "id": text.parse_int(u["id_str"]),
                "name": u["screen_name"],
                "nick": u["name"],
            } for u in mentions]

        content = text.unescape(content)
        if urls := entities.get("urls"):
            for url in urls:
                try:
                    content = content.replace(url["url"], url["expanded_url"])
                except KeyError:
                    pass
        txt, _, tco = content.rpartition(" ")
        tdata["content"] = txt if tco.startswith("https://t.co/") else content

        if "birdwatch_pivot" in tweet:
            try:
                tdata["birdwatch"] = \
                    tweet["birdwatch_pivot"]["subtitle"]["text"]
            except KeyError:
                self.log.debug("Unable to extract 'birdwatch' note from %s",
                               tweet["birdwatch_pivot"])
        if "in_reply_to_screen_name" in legacy:
            tdata["reply_to"] = legacy["in_reply_to_screen_name"]
        if "quoted_by" in legacy:
            tdata["quote_by"] = legacy["quoted_by"]
        if "extended_entities" in legacy:
            self._extract_media_source(
                tdata, legacy["extended_entities"]["media"][0])
        if tdata["retweet_id"]:
            tdata["content"] = f"RT @{author['name']}: {tdata['content']}"
            tdata["date_original"] = self.parse_timestamp(
                ((tdata["retweet_id"] >> 22) + 1288834974657) // 1000)

        return tdata

    def _transform_community(self, com):
        try:
            cid = com.get("id_str") or com["rest_id"]
        except KeyError:
            return {}

        try:
            return self._user_cache[f"C#{cid}"]
        except KeyError:
            pass

        admin = creator = banner = None
        try:
            if results := com.get("admin_results"):
                admin = results["result"]["core"]["screen_name"]
        except Exception:
            pass
        try:
            if results := com.get("creator_results"):
                creator = results["result"]["core"]["screen_name"]
        except Exception:
            pass
        try:
            if results := com.get("custom_banner_media"):
                banner = results["media_info"]["original_img_url"]
        except Exception:
            pass

        self._user_cache[f"C#{cid}"] = cdata = {
            "id": text.parse_int(cid),
            "name": com.get("name"),
            "description": com.get("description"),
            "date": self.parse_timestamp(com.get("created_at", 0) // 1000),
            "nsfw": com.get("is_nsfw"),
            "role": com.get("role"),
            "member_count": com.get("member_count"),
            "rules": [rule["name"] for rule in com.get("rules", ())],
            "admin"  : admin,
            "creator": creator,
            "banner" : banner,
        }

        return cdata

    def _transform_user(self, user):
        try:
            uid = user.get("rest_id") or user["id_str"]
        except KeyError:
            # private/invalid user (#4349)
            return {}

        try:
            return self._user_cache[uid]
        except KeyError:
            pass

        core = user.get("core") or user
        legacy = user.get("legacy") or user
        lget = legacy.get

        if lget("withheld_scope"):
            self.log.warning("'%s'", lget("description"))

        entities = legacy["entities"]
        self._user_cache[uid] = udata = {
            "id"              : text.parse_int(uid),
            "name"            : core.get("screen_name"),
            "nick"            : core.get("name"),
<<<<<<< HEAD
            "location"        : user["location"].get("location"),
            "date"            : text.parse_datetime(
=======
            "location"        : user["location"]["location"],
            "date"            : self.parse_datetime(
>>>>>>> ed8fe07f
                core["created_at"], "%a %b %d %H:%M:%S %z %Y"),
            "verified"        : user["verification"]["verified"],
            "protected"       : user["privacy"]["protected"],
            "profile_banner"  : lget("profile_banner_url", ""),
            "profile_image"   : user["avatar"].get("image_url", "").replace(
                "_normal.", "."),
            "favourites_count": lget("favourites_count"),
            "followers_count" : lget("followers_count"),
            "friends_count"   : lget("friends_count"),
            "listed_count"    : lget("listed_count"),
            "media_count"     : lget("media_count"),
            "statuses_count"  : lget("statuses_count"),
        }

        descr = legacy["description"]
        if urls := entities["description"].get("urls"):
            for url in urls:
                try:
                    descr = descr.replace(url["url"], url["expanded_url"])
                except KeyError:
                    pass
        udata["description"] = descr

        if "url" in entities:
            url = entities["url"]["urls"][0]
            udata["url"] = url.get("expanded_url") or url.get("url")

        return udata

    def _assign_user(self, user):
        self._user_obj = user
        self._user = self._transform_user(user)

    def _users_result(self, users):
        userfmt = self.config("users")
        if not userfmt or userfmt == "user":
            cls = TwitterUserExtractor
            fmt = (self.root + "/i/user/{rest_id}").format_map
        elif userfmt == "timeline":
            cls = TwitterTimelineExtractor
            fmt = (self.root + "/id:{rest_id}/timeline").format_map
        elif userfmt == "media":
            cls = TwitterMediaExtractor
            fmt = (self.root + "/id:{rest_id}/media").format_map
        elif userfmt == "tweets":
            cls = TwitterTweetsExtractor
            fmt = (self.root + "/id:{rest_id}/tweets").format_map
        else:
            cls = None
            fmt = userfmt.format_map

        for user in users:
            user["_extractor"] = cls
            yield Message.Queue, fmt(user), user

    def _expand_tweets(self, tweets):
        seen = set()
        for tweet in tweets:
            obj = tweet["legacy"] if "legacy" in tweet else tweet
            cid = obj.get("conversation_id_str")
            if not cid:
                tid = obj["id_str"]
                self.log.warning(
                    "Unable to expand %s (no 'conversation_id')", tid)
                continue
            if cid in seen:
                self.log.debug(
                    "Skipping expansion of %s (previously seen)", cid)
                continue
            seen.add(cid)
            try:
                yield from self.api.tweet_detail(cid)
            except Exception:
                yield tweet

    def _make_tweet(self, user, url, id_str):
        return {
            "id_str": id_str,
            "lang": None,
            "user": user,
            "source": "><",
            "entities": {},
            "extended_entities": {
                "media": [
                    {
                        "original_info": {},
                        "media_url": url,
                    },
                ],
            },
        }

    def _init_cursor(self):
        cursor = self.config("cursor", True)
        if not cursor:
            self._update_cursor = util.identity
        elif isinstance(cursor, str):
            return cursor

    def _update_cursor(self, cursor):
        self.log.debug("Cursor: %s", cursor)
        self._cursor = cursor
        return cursor

    def metadata(self):
        """Return general metadata"""
        return {}

    def tweets(self):
        """Yield all relevant tweet objects"""

    def finalize(self):
        if self._cursor:
            self.log.info("Use '-o cursor=%s' to continue downloading "
                          "from the current position", self._cursor)

    def login(self):
        if self.cookies_check(self.cookies_names):
            return

        username, password = self._get_auth_info()
        if username:
            return self.cookies_update(_login_impl(self, username, password))


class TwitterHomeExtractor(TwitterExtractor):
    """Extractor for Twitter home timelines"""
    subcategory = "home"
    pattern = (BASE_PATTERN +
               r"/(?:home(?:/fo(?:llowing|r[-_ ]?you()))?|i/timeline)/?$")
    example = "https://x.com/home"

    def tweets(self):
        if self.groups[0] is None:
            return self.api.home_latest_timeline()
        return self.api.home_timeline()


class TwitterSearchExtractor(TwitterExtractor):
    """Extractor for Twitter search results"""
    subcategory = "search"
    pattern = BASE_PATTERN + r"/search/?\?(?:[^&#]+&)*q=([^&#]+)"
    example = "https://x.com/search?q=QUERY"

    def metadata(self):
        return {"search": text.unquote(self.user)}

    def tweets(self):
        query = text.unquote(self.user.replace("+", " "))

        user = None
        for item in query.split():
            item = item.strip("()")
            if item.startswith("from:"):
                if user:
                    user = None
                    break
                else:
                    user = item[5:]

        if user is not None:
            try:
                self._assign_user(self.api.user_by_screen_name(user))
            except KeyError:
                pass

        return self.api.search_timeline(query)


class TwitterHashtagExtractor(TwitterExtractor):
    """Extractor for Twitter hashtags"""
    subcategory = "hashtag"
    pattern = BASE_PATTERN + r"/hashtag/([^/?#]+)"
    example = "https://x.com/hashtag/NAME"

    def items(self):
        url = f"{self.root}/search?q=%23{self.user}"
        data = {"_extractor": TwitterSearchExtractor}
        yield Message.Queue, url, data


class TwitterUserExtractor(Dispatch, TwitterExtractor):
    """Extractor for a Twitter user"""
    pattern = (BASE_PATTERN + r"/(?:"
               r"([^/?#]+)/?(?:$|\?|#)"
               r"|i(?:/user/|ntent/user\?user_id=)(\d+))")
    example = "https://x.com/USER"

    def items(self):
        user, user_id = self.groups
        if user_id is not None:
            user = f"id:{user_id}"

        base = f"{self.root}/{user}/"
        return self._dispatch_extractors((
            (TwitterInfoExtractor      , f"{base}info"),
            (TwitterAvatarExtractor    , f"{base}photo"),
            (TwitterBackgroundExtractor, f"{base}header_photo"),
            (TwitterTimelineExtractor  , f"{base}timeline"),
            (TwitterTweetsExtractor    , f"{base}tweets"),
            (TwitterMediaExtractor     , f"{base}media"),
            (TwitterRepliesExtractor   , f"{base}with_replies"),
            (TwitterHighlightsExtractor, f"{base}highlights"),
            (TwitterLikesExtractor     , f"{base}likes"),
        ), ("timeline",))


class TwitterTimelineExtractor(TwitterExtractor):
    """Extractor for a Twitter user timeline"""
    subcategory = "timeline"
    pattern = rf"{USER_PATTERN}/timeline(?!\w)"
    example = "https://x.com/USER/timeline"

    def _init_cursor(self):
        if self._cursor:
            return self._cursor.partition("/")[2] or None
        return None

    def _update_cursor(self, cursor):
        if cursor:
            self._cursor = self._cursor_prefix + cursor
            self.log.debug("Cursor: %s", self._cursor)
        else:
            self._cursor = None
        return cursor

    def tweets(self):
        reset = False

        cursor = self.config("cursor", True)
        if not cursor:
            self._update_cursor = util.identity
        elif isinstance(cursor, str):
            self._cursor = cursor
        else:
            cursor = None

        if cursor:
            state = cursor.partition("/")[0]
            state, _, tweet_id = state.partition("_")
            state = text.parse_int(state, 1)
        else:
            state = 1

        if state <= 1:
            self._cursor_prefix = "1/"

            # yield initial batch of (media) tweets
            tweet = None
            for tweet in self._select_tweet_source()(self.user):
                yield tweet
            if tweet is None and not cursor:
                return
            tweet_id = tweet["rest_id"]

            state = reset = 2
        else:
            self.api._user_id_by_screen_name(self.user)

        # build search query
        query = f"from:{self._user['name']} max_id:{tweet_id}"
        if self.retweets:
            query += " include:retweets include:nativeretweets"

        if state <= 2:
            self._cursor_prefix = f"2_{tweet_id}/"
            if reset:
                self._cursor = self._cursor_prefix

            if not self.textonly:
                # try to search for media-only tweets
                tweet = None
                for tweet in self.api.search_timeline(query + " filter:links"):
                    yield tweet
                if tweet is not None:
                    return self._update_cursor(None)

            state = reset = 3

        if state <= 3:
            # yield unfiltered search results
            self._cursor_prefix = f"3_{tweet_id}/"
            if reset:
                self._cursor = self._cursor_prefix

            yield from self.api.search_timeline(query)
            return self._update_cursor(None)

    def _select_tweet_source(self):
        strategy = self.config("strategy")
        if strategy is None or strategy == "auto":
            if self.retweets or self.textonly:
                return self.api.user_tweets
            else:
                return self.api.user_media
        if strategy == "tweets":
            return self.api.user_tweets
        if strategy == "media":
            return self.api.user_media
        if strategy == "with_replies":
            return self.api.user_tweets_and_replies
        raise exception.AbortExtraction(f"Invalid strategy '{strategy}'")


class TwitterTweetsExtractor(TwitterExtractor):
    """Extractor for Tweets from a user's Tweets timeline"""
    subcategory = "tweets"
    pattern = rf"{USER_PATTERN}/tweets(?!\w)"
    example = "https://x.com/USER/tweets"

    def tweets(self):
        return self.api.user_tweets(self.user)


class TwitterRepliesExtractor(TwitterExtractor):
    """Extractor for Tweets from a user's timeline including replies"""
    subcategory = "replies"
    pattern = rf"{USER_PATTERN}/with_replies(?!\w)"
    example = "https://x.com/USER/with_replies"

    def tweets(self):
        return self.api.user_tweets_and_replies(self.user)


class TwitterHighlightsExtractor(TwitterExtractor):
    """Extractor for Tweets from a user's highlights timeline"""
    subcategory = "highlights"
    pattern = rf"{USER_PATTERN}/highlights(?!\w)"
    example = "https://x.com/USER/highlights"

    def tweets(self):
        return self.api.user_highlights(self.user)


class TwitterMediaExtractor(TwitterExtractor):
    """Extractor for Tweets from a user's Media timeline"""
    subcategory = "media"
    pattern = rf"{USER_PATTERN}/media(?!\w)"
    example = "https://x.com/USER/media"

    def tweets(self):
        return self.api.user_media(self.user)


class TwitterLikesExtractor(TwitterExtractor):
    """Extractor for liked tweets"""
    subcategory = "likes"
    pattern = rf"{USER_PATTERN}/likes(?!\w)"
    example = "https://x.com/USER/likes"

    def metadata(self):
        return {"user_likes": self.user}

    def tweets(self):
        return self.api.user_likes(self.user)


class TwitterBookmarkExtractor(TwitterExtractor):
    """Extractor for bookmarked tweets"""
    subcategory = "bookmark"
    pattern = BASE_PATTERN + r"/i/bookmarks()"
    example = "https://x.com/i/bookmarks"

    def tweets(self):
        return self.api.user_bookmarks()

    def _transform_tweet(self, tweet):
        tdata = TwitterExtractor._transform_tweet(self, tweet)
        tdata["date_bookmarked"] = self.parse_timestamp(
            (int(tweet["sortIndex"] or 0) >> 20) // 1000)
        return tdata


class TwitterListExtractor(TwitterExtractor):
    """Extractor for Twitter lists"""
    subcategory = "list"
    pattern = BASE_PATTERN + r"/i/lists/(\d+)/?$"
    example = "https://x.com/i/lists/12345"

    def tweets(self):
        return self.api.list_latest_tweets_timeline(self.user)


class TwitterListMembersExtractor(TwitterExtractor):
    """Extractor for members of a Twitter list"""
    subcategory = "list-members"
    pattern = BASE_PATTERN + r"/i/lists/(\d+)/members"
    example = "https://x.com/i/lists/12345/members"

    def items(self):
        self.login()
        return self._users_result(TwitterAPI(self).list_members(self.user))


class TwitterFollowingExtractor(TwitterExtractor):
    """Extractor for followed users"""
    subcategory = "following"
    pattern = rf"{USER_PATTERN}/following(?!\w)"
    example = "https://x.com/USER/following"

    def items(self):
        self.login()
        return self._users_result(TwitterAPI(self).user_following(self.user))


class TwitterFollowersExtractor(TwitterExtractor):
    """Extractor for a user's followers"""
    subcategory = "followers"
    pattern = rf"{USER_PATTERN}/followers(?!\w)"
    example = "https://x.com/USER/followers"

    def items(self):
        self.login()
        return self._users_result(TwitterAPI(self).user_followers(self.user))


class TwitterCommunityExtractor(TwitterExtractor):
    """Extractor for a Twitter community"""
    subcategory = "community"
    directory_fmt = ("{category}", "Communities",
                     "{community[name]} ({community[id]})")
    archive_fmt = "C_{community[id]}_{tweet_id}_{num}"
    pattern = BASE_PATTERN + r"/i/communities/(\d+)"
    example = "https://x.com/i/communities/12345"

    def tweets(self):
        if self.textonly:
            return self.api.community_tweets_timeline(self.user)
        return self.api.community_media_timeline(self.user)


class TwitterCommunitiesExtractor(TwitterExtractor):
    """Extractor for followed Twitter communities"""
    subcategory = "communities"
    directory_fmt = TwitterCommunityExtractor.directory_fmt
    archive_fmt = TwitterCommunityExtractor.archive_fmt
    pattern = BASE_PATTERN + r"/([^/?#]+)/communities/?$"
    example = "https://x.com/i/communities"

    def tweets(self):
        return self.api.communities_main_page_timeline(self.user)


class TwitterEventExtractor(TwitterExtractor):
    """Extractor for Tweets from a Twitter Event"""
    subcategory = "event"
    directory_fmt = ("{category}", "Events",
                     "{event[id]} {event[short_title]}")
    pattern = BASE_PATTERN + r"/i/events/(\d+)"
    example = "https://x.com/i/events/12345"

    def metadata(self):
        return {"event": self.api.live_event(self.user)}

    def tweets(self):
        return self.api.live_event_timeline(self.user)


class TwitterTweetExtractor(TwitterExtractor):
    """Extractor for individual tweets"""
    subcategory = "tweet"
    pattern = (BASE_PATTERN + r"/([^/?#]+|i/web)/status/(\d+)"
               r"/?(?:$|\?|#|photo/|video/)")
    example = "https://x.com/USER/status/12345"

    def __init__(self, match):
        TwitterExtractor.__init__(self, match)
        self.tweet_id = match[2]

    def tweets(self):
        if conversations := self.config("conversations"):
            self._accessible = (conversations == "accessible")
            return self._tweets_conversation(self.tweet_id)

        endpoint = self.config("tweet-endpoint")
        if endpoint == "detail" or endpoint in (None, "auto") and \
                self.api.headers["x-twitter-auth-type"]:
            return self._tweets_detail(self.tweet_id)

        return self._tweets_single(self.tweet_id)

    def _tweets_single(self, tweet_id):
        tweet = self.api.tweet_result_by_rest_id(tweet_id)

        try:
            self._assign_user(tweet["core"]["user_results"]["result"])
        except KeyError:
            raise exception.AbortExtraction(
                f"'{tweet.get('reason') or 'Unavailable'}'")

        yield tweet

        if not self.quoted:
            return

        while True:
            parent_id = tweet["rest_id"]
            tweet_id = tweet["legacy"].get("quoted_status_id_str")
            if not tweet_id:
                break
            tweet = self.api.tweet_result_by_rest_id(tweet_id)
            tweet["legacy"]["quoted_by_id_str"] = parent_id
            yield tweet

    def _tweets_detail(self, tweet_id):
        tweets = []

        for tweet in self.api.tweet_detail(tweet_id):
            if tweet["rest_id"] == tweet_id or \
                    tweet.get("_retweet_id_str") == tweet_id:
                if self._user_obj is None:
                    self._assign_user(tweet["core"]["user_results"]["result"])
                tweets.append(tweet)

                tweet_id = tweet["legacy"].get("quoted_status_id_str")
                if not tweet_id:
                    break

        return tweets

    def _tweets_conversation(self, tweet_id):
        tweets = self.api.tweet_detail(tweet_id)
        buffer = []

        for tweet in tweets:
            buffer.append(tweet)
            if tweet["rest_id"] == tweet_id or \
                    tweet.get("_retweet_id_str") == tweet_id:
                self._assign_user(tweet["core"]["user_results"]["result"])
                break
        else:
            # initial Tweet not accessible
            if self._accessible:
                return ()
            return buffer

        return itertools.chain(buffer, tweets)


class TwitterQuotesExtractor(TwitterExtractor):
    """Extractor for quotes of a Tweet"""
    subcategory = "quotes"
    pattern = BASE_PATTERN + r"/(?:[^/?#]+|i/web)/status/(\d+)/quotes"
    example = "https://x.com/USER/status/12345/quotes"

    def items(self):
        url = f"{self.root}/search?q=quoted_tweet_id:{self.user}"
        data = {"_extractor": TwitterSearchExtractor}
        yield Message.Queue, url, data


class TwitterInfoExtractor(TwitterExtractor):
    """Extractor for a user's profile data"""
    subcategory = "info"
    pattern = rf"{USER_PATTERN}/info"
    example = "https://x.com/USER/info"

    def items(self):
        api = TwitterAPI(self)

        screen_name = self.user
        if screen_name.startswith("id:"):
            user = api.user_by_rest_id(screen_name[3:])
        else:
            user = api.user_by_screen_name(screen_name)

        return iter(((Message.Directory, self._transform_user(user)),))


class TwitterAvatarExtractor(TwitterExtractor):
    subcategory = "avatar"
    filename_fmt = "avatar {date}.{extension}"
    archive_fmt = "AV_{user[id]}_{date}"
    pattern = rf"{USER_PATTERN}/photo"
    example = "https://x.com/USER/photo"

    def tweets(self):
        self.api._user_id_by_screen_name(self.user)
        user = self._user_obj
        url = user["avatar"]["image_url"]

        if url == ("https://abs.twimg.com/sticky"
                   "/default_profile_images/default_profile_normal.png"):
            return ()

        url = url.replace("_normal.", ".")
        id_str = url.rsplit("/", 2)[1]

        return (self._make_tweet(user, url, id_str),)


class TwitterBackgroundExtractor(TwitterExtractor):
    subcategory = "background"
    filename_fmt = "background {date}.{extension}"
    archive_fmt = "BG_{user[id]}_{date}"
    pattern = rf"{USER_PATTERN}/header_photo"
    example = "https://x.com/USER/header_photo"

    def tweets(self):
        self.api._user_id_by_screen_name(self.user)
        user = self._user_obj

        try:
            url = user["legacy"]["profile_banner_url"]
            _, timestamp = url.rsplit("/", 1)
        except (KeyError, ValueError):
            return ()

        id_str = str((int(timestamp) * 1000 - 1288834974657) << 22)
        return (self._make_tweet(user, url, id_str),)


class TwitterImageExtractor(Extractor):
    category = "twitter"
    subcategory = "image"
    pattern = r"https?://pbs\.twimg\.com/media/([\w-]+)(?:\?format=|\.)(\w+)"
    example = "https://pbs.twimg.com/media/ABCDE?format=jpg&name=orig"

    def __init__(self, match):
        Extractor.__init__(self, match)
        self.id, self.fmt = match.groups()
        TwitterExtractor._init_sizes(self)

    def items(self):
        base = f"https://pbs.twimg.com/media/{self.id}?format={self.fmt}&name="

        data = {
            "filename": self.id,
            "extension": self.fmt,
            "_fallback": TwitterExtractor._image_fallback(self, base),
        }

        yield Message.Directory, data
        yield Message.Url, base + self._size_image, data


class TwitterAPI():
    client_transaction = None

    def __init__(self, extractor):
        self.extractor = extractor
        self.log = extractor.log

        self.root = "https://x.com/i/api"
        self._nsfw_warning = True
        self._json_dumps = util.json_dumps

        cookies = extractor.cookies
        cookies_domain = extractor.cookies_domain

        csrf = extractor.config("csrf")
        if csrf is None or csrf == "cookies":
            csrf_token = cookies.get("ct0", domain=cookies_domain)
        else:
            csrf_token = None
        if not csrf_token:
            csrf_token = util.generate_token()
            cookies.set("ct0", csrf_token, domain=cookies_domain)

        auth_token = cookies.get("auth_token", domain=cookies_domain)

        self.headers = {
            "Accept": "*/*",
            "Referer": extractor.root + "/",
            "content-type": "application/json",
            "x-guest-token": None,
            "x-twitter-auth-type": "OAuth2Session" if auth_token else None,
            "x-csrf-token": csrf_token,
            "x-twitter-client-language": "en",
            "x-twitter-active-user": "yes",
            "x-client-transaction-id": None,
            "Sec-Fetch-Dest": "empty",
            "Sec-Fetch-Mode": "cors",
            "Sec-Fetch-Site": "same-origin",
            "authorization": "Bearer AAAAAAAAAAAAAAAAAAAAANRILgAAAAAAnNwIzUejR"
                             "COuH5E6I8xnZz4puTs%3D1Zv7ttfk8LF81IUq16cHjhLTvJu"
                             "4FA33AGWWjCpTnA",
        }
        self.params = {
            "include_profile_interstitial_type": "1",
            "include_blocking": "1",
            "include_blocked_by": "1",
            "include_followed_by": "1",
            "include_want_retweets": "1",
            "include_mute_edge": "1",
            "include_can_dm": "1",
            "include_can_media_tag": "1",
            "include_ext_has_nft_avatar": "1",
            "include_ext_is_blue_verified": "1",
            "include_ext_verified_type": "1",
            "skip_status": "1",
            "cards_platform": "Web-12",
            "include_cards": "1",
            "include_ext_alt_text": "true",
            "include_ext_limited_action_results": "false",
            "include_quote_count": "true",
            "include_reply_count": "1",
            "tweet_mode": "extended",
            "include_ext_collab_control": "true",
            "include_ext_views": "true",
            "include_entities": "true",
            "include_user_entities": "true",
            "include_ext_media_color": "true",
            "include_ext_media_availability": "true",
            "include_ext_sensitive_media_warning": "true",
            "include_ext_trusted_friends_metadata": "true",
            "send_error_codes": "true",
            "simple_quoted_tweet": "true",
            "q": None,
            "count": "100",
            "query_source": None,
            "cursor": None,
            "pc": None,
            "spelling_corrections": None,
            "include_ext_edit_control": "true",
            "ext": "mediaStats,highlightedLabel,hasNftAvatar,voiceInfo,"
                   "enrichments,superFollowMetadata,unmentionInfo,editControl,"
                   "collab_control,vibe",
        }
        self.features = {
            "hidden_profile_subscriptions_enabled": True,
            "payments_enabled": False,
            "rweb_xchat_enabled": False,
            "profile_label_improvements_pcf_label_in_post_enabled": True,
            "rweb_tipjar_consumption_enabled": True,
            "verified_phone_label_enabled": False,
            "highlights_tweets_tab_ui_enabled": True,
            "responsive_web_twitter_article_notes_tab_enabled": True,
            "subscriptions_feature_can_gift_premium": True,
            "creator_subscriptions_tweet_preview_api_enabled": True,
            "responsive_web_graphql_"
            "skip_user_profile_image_extensions_enabled": False,
            "responsive_web_graphql_timeline_navigation_enabled": True,
        }
        self.features_pagination = {
            "rweb_video_screen_enabled": False,
            "payments_enabled": False,
            "rweb_xchat_enabled": False,
            "profile_label_improvements_pcf_label_in_post_enabled": True,
            "rweb_tipjar_consumption_enabled": True,
            "verified_phone_label_enabled": False,
            "creator_subscriptions_tweet_preview_api_enabled": True,
            "responsive_web_graphql"
            "_timeline_navigation_enabled": True,
            "responsive_web_graphql"
            "_skip_user_profile_image_extensions_enabled": False,
            "premium_content_api_read_enabled": False,
            "communities_web_enable_tweet_community_results_fetch": True,
            "c9s_tweet_anatomy_moderator_badge_enabled": True,
            "responsive_web_grok_analyze_button_fetch_trends_enabled": False,
            "responsive_web_grok_analyze_post_followups_enabled": True,
            "responsive_web_jetfuel_frame": True,
            "responsive_web_grok_share_attachment_enabled": True,
            "articles_preview_enabled": True,
            "responsive_web_edit_tweet_api_enabled": True,
            "graphql_is_translatable_rweb_tweet_is_translatable_enabled": True,
            "view_counts_everywhere_api_enabled": True,
            "longform_notetweets_consumption_enabled": True,
            "responsive_web_twitter_article_tweet_consumption_enabled": True,
            "tweet_awards_web_tipping_enabled": False,
            "responsive_web_grok_show_grok_translated_post": False,
            "responsive_web_grok_analysis_button_from_backend": True,
            "creator_subscriptions_quote_tweet_preview_enabled": False,
            "freedom_of_speech_not_reach_fetch_enabled": True,
            "standardized_nudges_misinfo": True,
            "tweet_with_visibility_results"
            "_prefer_gql_limited_actions_policy_enabled": True,
            "longform_notetweets_rich_text_read_enabled": True,
            "longform_notetweets_inline_media_enabled": True,
            "responsive_web_grok_image_annotation_enabled": True,
            "responsive_web_grok_imagine_annotation_enabled": True,
            "responsive_web_grok"
            "_community_note_auto_translation_is_enabled": False,
            "responsive_web_enhance_cards_enabled": False,
        }

    def tweet_result_by_rest_id(self, tweet_id):
        endpoint = "/graphql/qxWQxcMLiTPcavz9Qy5hwQ/TweetResultByRestId"
        variables = {
            "tweetId": tweet_id,
            "withCommunity": False,
            "includePromotedContent": False,
            "withVoice": False,
        }
        features = self.features_pagination.copy()
        del features["rweb_video_screen_enabled"]
        field_toggles = {
            "withArticleRichContentState": True,
            "withArticlePlainText": False,
            "withGrokAnalyze": False,
            "withDisallowedReplyControls": False,
        }
        params = {
            "variables"   : self._json_dumps(variables),
            "features"    : self._json_dumps(features),
            "fieldToggles": self._json_dumps(field_toggles),
        }
        tweet = self._call(endpoint, params)["data"]["tweetResult"]["result"]
        if "tweet" in tweet:
            tweet = tweet["tweet"]

        if tweet.get("__typename") == "TweetUnavailable":
            reason = tweet.get("reason")
            if reason in ("NsfwViewerHasNoStatedAge", "NsfwLoggedOut"):
                raise exception.AuthRequired(message="NSFW Tweet")
            if reason == "Protected":
                raise exception.AuthRequired(message="Protected Tweet")
            raise exception.AbortExtraction(f"Tweet unavailable ('{reason}')")

        return tweet

    def tweet_detail(self, tweet_id):
        endpoint = "/graphql/iFEr5AcP121Og4wx9Yqo3w/TweetDetail"
        variables = {
            "focalTweetId": tweet_id,
            "referrer": "profile",
            "with_rux_injections": False,
            #  "rankingMode": "Relevance",
            "includePromotedContent": False,
            "withCommunity": True,
            "withQuickPromoteEligibilityTweetFields": False,
            "withBirdwatchNotes": True,
            "withVoice": True,
        }
        field_toggles = {
            "withArticleRichContentState": True,
            "withArticlePlainText": False,
            "withGrokAnalyze": False,
            "withDisallowedReplyControls": False,
        }
        return self._pagination_tweets(
            endpoint, variables,
            ("threaded_conversation_with_injections_v2",),
            field_toggles=field_toggles)

    def user_tweets(self, screen_name):
        endpoint = "/graphql/E8Wq-_jFSaU7hxVcuOPR9g/UserTweets"
        variables = {
            "userId": self._user_id_by_screen_name(screen_name),
            "count": 100,
            "includePromotedContent": False,
            "withQuickPromoteEligibilityTweetFields": False,
            "withVoice": True,
        }
        field_toggles = {
            "withArticlePlainText": False,
        }
        return self._pagination_tweets(
            endpoint, variables, field_toggles=field_toggles)

    def user_tweets_and_replies(self, screen_name):
        endpoint = "/graphql/-O3QOHrVn1aOm_cF5wyTCQ/UserTweetsAndReplies"
        variables = {
            "userId": self._user_id_by_screen_name(screen_name),
            "count": 100,
            "includePromotedContent": False,
            "withCommunity": True,
            "withVoice": True,
        }
        field_toggles = {
            "withArticlePlainText": False,
        }
        return self._pagination_tweets(
            endpoint, variables, field_toggles=field_toggles)

    def user_highlights(self, screen_name):
        endpoint = "/graphql/gmHw9geMTncZ7jeLLUUNOw/UserHighlightsTweets"
        variables = {
            "userId": self._user_id_by_screen_name(screen_name),
            "count": 100,
            "includePromotedContent": False,
            "withVoice": True,
        }
        field_toggles = {
            "withArticlePlainText": False,
        }
        return self._pagination_tweets(
            endpoint, variables, field_toggles=field_toggles)

    def user_media(self, screen_name):
        endpoint = "/graphql/jCRhbOzdgOHp6u9H4g2tEg/UserMedia"
        variables = {
            "userId": self._user_id_by_screen_name(screen_name),
            "count": 100,
            "includePromotedContent": False,
            "withClientEventToken": False,
            "withBirdwatchNotes": False,
            "withVoice": True,
        }
        field_toggles = {
            "withArticlePlainText": False,
        }
        return self._pagination_tweets(
            endpoint, variables, field_toggles=field_toggles)

    def user_likes(self, screen_name):
        endpoint = "/graphql/TGEKkJG_meudeaFcqaxM-Q/Likes"
        variables = {
            "userId": self._user_id_by_screen_name(screen_name),
            "count": 100,
            "includePromotedContent": False,
            "withClientEventToken": False,
            "withBirdwatchNotes": False,
            "withVoice": True,
        }
        field_toggles = {
            "withArticlePlainText": False,
        }
        return self._pagination_tweets(
            endpoint, variables, field_toggles=field_toggles)

    def user_bookmarks(self):
        endpoint = "/graphql/pLtjrO4ubNh996M_Cubwsg/Bookmarks"
        variables = {
            "count": 100,
            "includePromotedContent": False,
        }
        return self._pagination_tweets(
            endpoint, variables, ("bookmark_timeline_v2", "timeline"),
            stop_tweets=128)

    def search_timeline(self, query, product="Latest"):
        endpoint = "/graphql/4fpceYZ6-YQCx_JSl_Cn_A/SearchTimeline"
        variables = {
            "rawQuery": query,
            "count": self.extractor.config("search-limit", 20),
            "querySource": "typed_query",
            "product": product,
            "withGrokTranslatedBio": False,
        }

        if self.extractor.config("search-pagination") in (
                "max_id", "maxid", "id"):
            update_variables = self._update_variables_search
        else:
            update_variables = None

        stop_tweets = self.extractor.config("search-stop")
        if stop_tweets is None or stop_tweets == "auto":
            stop_tweets = 3 if update_variables is None else 0

        return self._pagination_tweets(
            endpoint, variables,
            ("search_by_raw_query", "search_timeline", "timeline"),
            stop_tweets=stop_tweets, update_variables=update_variables)

    def community_query(self, community_id):
        endpoint = "/graphql/2W09l7nD7ZbxGQHXvfB22w/CommunityQuery"
        params = {
            "variables": self._json_dumps({
                "communityId": community_id,
            }),
            "features": self._json_dumps({
                "c9s_list_members_action_api_enabled": False,
                "c9s_superc9s_indication_enabled": False,
            }),
        }
        return (self._call(endpoint, params)
                ["data"]["communityResults"]["result"])

    def community_tweets_timeline(self, community_id):
        endpoint = "/graphql/Nyt-88UX4-pPCImZNUl9RQ/CommunityTweetsTimeline"
        variables = {
            "communityId": community_id,
            "count": 100,
            "displayLocation": "Community",
            "rankingMode": "Recency",
            "withCommunity": True,
        }
        return self._pagination_tweets(
            endpoint, variables,
            ("communityResults", "result", "ranked_community_timeline",
             "timeline"))

    def community_media_timeline(self, community_id):
        endpoint = "/graphql/ZniZ7AAK_VVu1xtSx1V-gQ/CommunityMediaTimeline"
        variables = {
            "communityId": community_id,
            "count": 100,
            "withCommunity": True,
        }
        return self._pagination_tweets(
            endpoint, variables,
            ("communityResults", "result", "community_media_timeline",
             "timeline"))

    def communities_main_page_timeline(self, screen_name):
        endpoint = ("/graphql/p048a9n3hTPppQyK7FQTFw"
                    "/CommunitiesMainPageTimeline")
        variables = {
            "count": 100,
            "withCommunity": True,
        }
        return self._pagination_tweets(
            endpoint, variables,
            ("viewer", "communities_timeline", "timeline"))

    def home_timeline(self):
        endpoint = "/graphql/DXmgQYmIft1oLP6vMkJixw/HomeTimeline"
        variables = {
            "count": 100,
            "includePromotedContent": False,
            "latestControlAvailable": True,
            "withCommunity": True,
        }
        return self._pagination_tweets(
            endpoint, variables, ("home", "home_timeline_urt"))

    def home_latest_timeline(self):
        endpoint = "/graphql/SFxmNKWfN9ySJcXG_tjX8g/HomeLatestTimeline"
        variables = {
            "count": 100,
            "includePromotedContent": False,
            "latestControlAvailable": True,
        }
        return self._pagination_tweets(
            endpoint, variables, ("home", "home_timeline_urt"))

    def live_event_timeline(self, event_id):
        endpoint = f"/2/live_event/timeline/{event_id}.json"
        params = self.params.copy()
        params["timeline_id"] = "recap"
        params["urt"] = "true"
        params["get_annotations"] = "true"
        return self._pagination_legacy(endpoint, params)

    def live_event(self, event_id):
        endpoint = f"/1.1/live_event/1/{event_id}/timeline.json"
        params = self.params.copy()
        params["count"] = "0"
        params["urt"] = "true"
        return (self._call(endpoint, params)
                ["twitter_objects"]["live_events"][event_id])

    def list_latest_tweets_timeline(self, list_id):
        endpoint = "/graphql/06JtmwM8k_1cthpFZITVVA/ListLatestTweetsTimeline"
        variables = {
            "listId": list_id,
            "count": 100,
        }
        return self._pagination_tweets(
            endpoint, variables, ("list", "tweets_timeline", "timeline"))

    def list_members(self, list_id):
        endpoint = "/graphql/naea_MSad4pOb-D6_oVv_g/ListMembers"
        variables = {
            "listId": list_id,
            "count": 100,
        }
        return self._pagination_users(
            endpoint, variables, ("list", "members_timeline", "timeline"))

    def user_followers(self, screen_name):
        endpoint = "/graphql/i6PPdIMm1MO7CpAqjau7sw/Followers"
        variables = {
            "userId": self._user_id_by_screen_name(screen_name),
            "count": 100,
            "includePromotedContent": False,
            "withGrokTranslatedBio": False,
        }
        return self._pagination_users(endpoint, variables)

    def user_followers_verified(self, screen_name):
        endpoint = "/graphql/fxEl9kp1Tgolqkq8_Lo3sg/BlueVerifiedFollowers"
        variables = {
            "userId": self._user_id_by_screen_name(screen_name),
            "count": 100,
            "includePromotedContent": False,
            "withGrokTranslatedBio": False,
        }
        return self._pagination_users(endpoint, variables)

    def user_following(self, screen_name):
        endpoint = "/graphql/SaWqzw0TFAWMx1nXWjXoaQ/Following"
        variables = {
            "userId": self._user_id_by_screen_name(screen_name),
            "count": 100,
            "includePromotedContent": False,
            "withGrokTranslatedBio": False,
        }
        return self._pagination_users(endpoint, variables)

    @memcache(keyarg=1)
    def user_by_rest_id(self, rest_id):
        endpoint = "/graphql/8r5oa_2vD0WkhIAOkY4TTA/UserByRestId"
        features = self.features
        params = {
            "variables": self._json_dumps({
                "userId": rest_id,
            }),
            "features": self._json_dumps(features),
        }
        return self._call(endpoint, params)["data"]["user"]["result"]

    @memcache(keyarg=1)
    def user_by_screen_name(self, screen_name):
        endpoint = "/graphql/ck5KkZ8t5cOmoLssopN99Q/UserByScreenName"
        features = self.features.copy()
        features["subscriptions_verification_info_"
                 "is_identity_verified_enabled"] = True
        features["subscriptions_verification_info_"
                 "verified_since_enabled"] = True
        params = {
            "variables": self._json_dumps({
                "screen_name": screen_name,
                "withGrokTranslatedBio": False,
            }),
            "features": self._json_dumps(features),
            "fieldToggles": self._json_dumps({
                "withAuxiliaryUserLabels": True,
            }),
        }
        return self._call(endpoint, params)["data"]["user"]["result"]

    def _user_id_by_screen_name(self, screen_name):
        user = ()
        try:
            if screen_name.startswith("id:"):
                user = self.user_by_rest_id(screen_name[3:])
            else:
                user = self.user_by_screen_name(screen_name)
            self.extractor._assign_user(user)
            return user["rest_id"]
        except KeyError:
            if "unavailable_message" in user:
                raise exception.NotFoundError(
                    f"{user['unavailable_message'].get('text')} "
                    f"({user.get('reason')})", False)
            else:
                raise exception.NotFoundError("user")

    @cache(maxage=3600)
    def _guest_token(self):
        endpoint = "/1.1/guest/activate.json"
        self.log.info("Requesting guest token")
        return str(self._call(
            endpoint, None, "POST", False, "https://api.x.com",
        )["guest_token"])

    def _authenticate_guest(self):
        guest_token = self._guest_token()
        if guest_token != self.headers["x-guest-token"]:
            self.headers["x-guest-token"] = guest_token
            self.extractor.cookies.set(
                "gt", guest_token, domain=self.extractor.cookies_domain)

    @cache(maxage=10800)
    def _client_transaction(self):
        self.log.info("Initializing client transaction keys")

        from .. import transaction_id
        ct = transaction_id.ClientTransaction()
        ct.initialize(self.extractor)

        # update 'x-csrf-token' header (#7467)
        csrf_token = self.extractor.cookies.get(
            "ct0", domain=self.extractor.cookies_domain)
        if csrf_token:
            self.headers["x-csrf-token"] = csrf_token

        return ct

    def _transaction_id(self, url, method="GET"):
        if self.client_transaction is None:
            TwitterAPI.client_transaction = self._client_transaction()
        path = url[url.find("/", 8):]
        self.headers["x-client-transaction-id"] = \
            self.client_transaction.generate_transaction_id(method, path)

    def _call(self, endpoint, params, method="GET", auth=True, root=None):
        url = (root or self.root) + endpoint

        while True:
            if auth:
                if self.headers["x-twitter-auth-type"]:
                    self._transaction_id(url, method)
                else:
                    self._authenticate_guest()

            response = self.extractor.request(
                url, method=method, params=params,
                headers=self.headers, fatal=None)

            # update 'x-csrf-token' header (#1170)
            if csrf_token := response.cookies.get("ct0"):
                self.headers["x-csrf-token"] = csrf_token

            remaining = int(response.headers.get("x-rate-limit-remaining", 6))
            if remaining < 6 and remaining <= random.randrange(1, 6):
                self._handle_ratelimit(response)
                continue

            try:
                data = response.json()
            except ValueError:
                data = {"errors": ({"message": response.text},)}

            errors = data.get("errors")
            if not errors:
                return data

            retry = False
            for error in errors:
                msg = error.get("message") or "Unspecified"
                self.log.debug("API error: '%s'", msg)

                if "this account is temporarily locked" in msg:
                    msg = "Account temporarily locked"
                    if self.extractor.config("locked") != "wait":
                        raise exception.AuthorizationError(msg)
                    self.log.warning(msg)
                    self.extractor.input("Press ENTER to retry.")
                    retry = True

                elif "Could not authenticate you" in msg:
                    raise exception.AbortExtraction(f"'{msg}'")

                elif msg.lower().startswith("timeout"):
                    retry = True

            if retry:
                if self.headers["x-twitter-auth-type"]:
                    self.log.debug("Retrying API request")
                    continue
                else:
                    # fall through to "Login Required"
                    response.status_code = 404

            if response.status_code < 400:
                return data
            elif response.status_code in (403, 404) and \
                    not self.headers["x-twitter-auth-type"]:
                raise exception.AuthRequired(
                    "authenticated cookies", "timeline")
            elif response.status_code == 429:
                self._handle_ratelimit(response)
                continue

            # error
            try:
                errors = ", ".join(e["message"] for e in errors)
            except Exception:
                pass

            raise exception.AbortExtraction(
                f"{response.status_code} {response.reason} ({errors})")

    def _pagination_legacy(self, endpoint, params):
        extr = self.extractor
        if cursor := extr._init_cursor():
            params["cursor"] = cursor
        original_retweets = (extr.retweets == "original")
        bottom = ("cursor-bottom-", "sq-cursor-bottom")

        while True:
            data = self._call(endpoint, params)

            instructions = data["timeline"]["instructions"]
            if not instructions:
                return extr._update_cursor(None)

            tweets = data["globalObjects"]["tweets"]
            users = data["globalObjects"]["users"]
            tweet_id = cursor = None
            tweet_ids = []
            entries = ()

            # process instructions
            for instr in instructions:
                if "addEntries" in instr:
                    entries = instr["addEntries"]["entries"]
                elif "replaceEntry" in instr:
                    entry = instr["replaceEntry"]["entry"]
                    if entry["entryId"].startswith(bottom):
                        cursor = (entry["content"]["operation"]
                                  ["cursor"]["value"])

            # collect tweet IDs and cursor value
            for entry in entries:
                entry_startswith = entry["entryId"].startswith

                if entry_startswith(("tweet-", "sq-I-t-")):
                    tweet_ids.append(
                        entry["content"]["item"]["content"]["tweet"]["id"])

                elif entry_startswith("homeConversation-"):
                    tweet_ids.extend(
                        entry["content"]["timelineModule"]["metadata"]
                        ["conversationMetadata"]["allTweetIds"][::-1])

                elif entry_startswith(bottom):
                    cursor = entry["content"]["operation"]["cursor"]
                    if not cursor.get("stopOnEmptyResponse", True):
                        # keep going even if there are no tweets
                        tweet_id = True
                    cursor = cursor["value"]

                elif entry_startswith("conversationThread-"):
                    tweet_ids.extend(
                        item["entryId"][6:]
                        for item in entry["content"]["timelineModule"]["items"]
                        if item["entryId"].startswith("tweet-")
                    )

            # process tweets
            for tweet_id in tweet_ids:
                try:
                    tweet = tweets[tweet_id]
                except KeyError:
                    self.log.debug("Skipping %s (deleted)", tweet_id)
                    continue

                if "retweeted_status_id_str" in tweet:
                    retweet = tweets.get(tweet["retweeted_status_id_str"])
                    if original_retweets:
                        if not retweet:
                            continue
                        retweet["retweeted_status_id_str"] = retweet["id_str"]
                        retweet["_retweet_id_str"] = tweet["id_str"]
                        tweet = retweet
                    elif retweet:
                        tweet["author"] = users[retweet["user_id_str"]]
                        if "extended_entities" in retweet and \
                                "extended_entities" not in tweet:
                            tweet["extended_entities"] = \
                                retweet["extended_entities"]
                tweet["user"] = users[tweet["user_id_str"]]
                yield tweet

                if "quoted_status_id_str" in tweet:
                    if quoted := tweets.get(tweet["quoted_status_id_str"]):
                        quoted = quoted.copy()
                        quoted["author"] = users[quoted["user_id_str"]]
                        quoted["quoted_by"] = tweet["user"]["screen_name"]
                        quoted["quoted_by_id_str"] = tweet["id_str"]
                        yield quoted

            # stop on empty response
            if not cursor or (not tweets and not tweet_id):
                return extr._update_cursor(None)
            params["cursor"] = extr._update_cursor(cursor)

    def _pagination_tweets(self, endpoint, variables,
                           path=None, stop_tweets=0, update_variables=None,
                           features=None, field_toggles=None):
        extr = self.extractor
        original_retweets = (extr.retweets == "original")
        pinned_tweet = extr.pinned
        stop_tweets_max = stop_tweets

        params = {"variables": None}
        if cursor := extr._init_cursor():
            variables["cursor"] = cursor
        if features is None:
            features = self.features_pagination
        if features:
            params["features"] = self._json_dumps(features)
        if field_toggles:
            params["fieldToggles"] = self._json_dumps(field_toggles)

        while True:
            params["variables"] = self._json_dumps(variables)
            data = self._call(endpoint, params)["data"]

            try:
                if path is None:
                    instructions = (data["user"]["result"]["timeline"]
                                    ["timeline"]["instructions"])
                else:
                    instructions = data
                    for key in path:
                        instructions = instructions[key]
                    instructions = instructions["instructions"]

                cursor = None
                entries = None
                for instr in instructions:
                    instr_type = instr.get("type")
                    if instr_type == "TimelineAddEntries":
                        if entries:
                            entries.extend(instr["entries"])
                        else:
                            entries = instr["entries"]
                    elif instr_type == "TimelineAddToModule":
                        entries = instr["moduleItems"]
                    elif instr_type == "TimelinePinEntry":
                        if pinned_tweet:
                            pinned_tweet = instr["entry"]
                    elif instr_type == "TimelineReplaceEntry":
                        entry = instr["entry"]
                        if entry["entryId"].startswith("cursor-bottom-"):
                            cursor = entry["content"]["value"]
                if entries is None:
                    if not cursor:
                        return extr._update_cursor(None)
                    entries = ()

            except LookupError:
                extr.log.debug(data)

                if user := extr._user_obj:
                    user = user["legacy"]
                    if user.get("blocked_by"):
                        if self.headers["x-twitter-auth-type"] and \
                                extr.config("logout"):
                            extr.cookies_file = None
                            del extr.cookies["auth_token"]
                            self.headers["x-twitter-auth-type"] = None
                            extr.log.info("Retrying API request as guest")
                            continue
                        raise exception.AuthorizationError(
                            f"{user['screen_name']} blocked your account")
                    elif user.get("protected"):
                        raise exception.AuthorizationError(
                            f"{user['screen_name']}'s Tweets are protected")

                raise exception.AbortExtraction(
                    "Unable to retrieve Tweets from this timeline")

            tweets = []
            tweet = None

            if pinned_tweet:
                if isinstance(pinned_tweet, dict):
                    tweets.append(pinned_tweet)
                elif instructions[-1]["type"] == "TimelinePinEntry":
                    tweets.append(instructions[-1]["entry"])
                pinned_tweet = False

            for entry in entries:
                esw = entry["entryId"].startswith

                if esw("tweet-"):
                    tweets.append(entry)
                elif esw(("profile-grid-",
                          "communities-grid-")):
                    if "content" in entry:
                        tweets.extend(entry["content"]["items"])
                    else:
                        tweets.append(entry)
                elif esw(("homeConversation-",
                          "profile-conversation-",
                          "conversationthread-")):
                    tweets.extend(entry["content"]["items"])
                elif esw("tombstone-"):
                    item = entry["content"]["itemContent"]
                    item["tweet_results"] = \
                        {"result": {"tombstone": item["tombstoneInfo"]}}
                    tweets.append(entry)
                elif esw("cursor-bottom-"):
                    cursor = entry["content"]
                    if "itemContent" in cursor:
                        cursor = cursor["itemContent"]
                    if not cursor.get("stopOnEmptyResponse", True):
                        # keep going even if there are no tweets
                        tweet = True
                    cursor = cursor.get("value")

            for entry in tweets:
                try:
                    item = ((entry.get("content") or entry["item"])
                            ["itemContent"])
                    if "promotedMetadata" in item and not extr.ads:
                        extr.log.debug(
                            "Skipping %s (ad)",
                            (entry.get("entryId") or "").rpartition("-")[2])
                        continue

                    tweet = item["tweet_results"]["result"]
                    if "tombstone" in tweet:
                        tweet = self._process_tombstone(
                            entry, tweet["tombstone"])
                        if not tweet:
                            continue

                    if "tweet" in tweet:
                        tweet = tweet["tweet"]
                    legacy = tweet["legacy"]
                    tweet["sortIndex"] = entry.get("sortIndex")
                except KeyError:
                    extr.log.debug(
                        "Skipping %s (deleted)",
                        (entry.get("entryId") or "").rpartition("-")[2])
                    continue

                if "retweeted_status_result" in legacy:
                    try:
                        retweet = legacy["retweeted_status_result"]["result"]
                        if "tweet" in retweet:
                            retweet = retweet["tweet"]
                        if original_retweets:
                            retweet["legacy"]["retweeted_status_id_str"] = \
                                retweet["rest_id"]
                            retweet["_retweet_id_str"] = tweet["rest_id"]
                            tweet = retweet
                        else:
                            legacy["retweeted_status_id_str"] = \
                                retweet["rest_id"]
                            tweet["author"] = \
                                retweet["core"]["user_results"]["result"]

                            rtlegacy = retweet["legacy"]

                            if "note_tweet" in retweet:
                                tweet["note_tweet"] = retweet["note_tweet"]

                            if "extended_entities" in rtlegacy and \
                                    "extended_entities" not in legacy:
                                legacy["extended_entities"] = \
                                    rtlegacy["extended_entities"]

                            if "withheld_scope" in rtlegacy and \
                                    "withheld_scope" not in legacy:
                                legacy["withheld_scope"] = \
                                    rtlegacy["withheld_scope"]

                            legacy["full_text"] = rtlegacy["full_text"]
                    except Exception as exc:
                        extr.log.debug(
                            "%s:  %s: %s",
                            tweet.get("rest_id"), exc.__class__.__name__, exc)
                        continue

                yield tweet

                if "quoted_status_result" in tweet:
                    try:
                        quoted = tweet["quoted_status_result"]["result"]
                        quoted["legacy"]["quoted_by"] = (
                            tweet["core"]["user_results"]["result"]
                            ["core"]["screen_name"])
                        quoted["legacy"]["quoted_by_id_str"] = tweet["rest_id"]
                        quoted["sortIndex"] = entry.get("sortIndex")

                        yield quoted
                    except KeyError:
                        extr.log.debug(
                            "Skipping quote of %s (deleted)",
                            tweet.get("rest_id"))
                        continue

            if tweet:
                stop_tweets = stop_tweets_max
                last_tweet = tweet
            else:
                if stop_tweets <= 0:
                    return extr._update_cursor(None)
                self.log.debug(
                    "No Tweet results (%s/%s)",
                    stop_tweets_max - stop_tweets + 1, stop_tweets_max)
                stop_tweets -= 1

            if not cursor or cursor == variables.get("cursor"):
                return extr._update_cursor(None)

            if update_variables is None:
                variables["cursor"] = extr._update_cursor(cursor)
            else:
                variables = update_variables(variables, cursor, last_tweet)

    def _pagination_users(self, endpoint, variables, path=None):
        extr = self.extractor
        if cursor := extr._init_cursor():
            variables["cursor"] = cursor
        params = {
            "variables": None,
            "features" : self._json_dumps(self.features_pagination),
        }

        while True:
            cursor = entry = None
            params["variables"] = self._json_dumps(variables)
            data = self._call(endpoint, params)["data"]

            try:
                if path is None:
                    instructions = (data["user"]["result"]["timeline"]
                                    ["timeline"]["instructions"])
                else:
                    for key in path:
                        data = data[key]
                    instructions = data["instructions"]
            except KeyError:
                return extr._update_cursor(None)

            for instr in instructions:
                if instr["type"] == "TimelineAddEntries":
                    for entry in instr["entries"]:
                        if entry["entryId"].startswith("user-"):
                            try:
                                user = (entry["content"]["itemContent"]
                                        ["user_results"]["result"])
                            except KeyError:
                                pass
                            else:
                                if "rest_id" in user:
                                    yield user
                        elif entry["entryId"].startswith("cursor-bottom-"):
                            cursor = entry["content"]["value"]

            if not cursor or cursor.startswith(("-1|", "0|")) or not entry:
                return extr._update_cursor(None)
            variables["cursor"] = extr._update_cursor(cursor)

    def _handle_ratelimit(self, response):
        rl = self.extractor.config("ratelimit")
        if rl == "abort":
            raise exception.AbortExtraction("Rate limit exceeded")
        elif rl and isinstance(rl, str) and rl.startswith("wait:"):
            until = None
            seconds = text.parse_float(rl.partition(":")[2]) or 60.0
        else:
            until = response.headers.get("x-rate-limit-reset")
            seconds = None if until else 60.0
        self.extractor.wait(until=until, seconds=seconds)

    def _process_tombstone(self, entry, tombstone):
        text = (tombstone.get("richText") or tombstone["text"])["text"]
        tweet_id = entry["entryId"].rpartition("-")[2]

        if text.startswith("Age-restricted"):
            if self._nsfw_warning:
                self._nsfw_warning = False
                self.log.warning('"%s"', text)

        self.log.debug("Skipping %s ('%s')", tweet_id, text)

    def _update_variables_search(self, variables, cursor, tweet):
        try:
            tweet_id = tweet.get("id_str") or tweet["legacy"]["id_str"]
            max_id = f"max_id:{int(tweet_id)-1}"

            query, n = text.re(r"\bmax_id:\d+").subn(
                max_id, variables["rawQuery"])
            if n:
                variables["rawQuery"] = query
            else:
                variables["rawQuery"] = f"{query} {max_id}"

            if prefix := self.extractor._cursor_prefix:
                self.extractor._cursor_prefix = \
                    f"{prefix.partition('_')[0]}_{tweet_id}/"
            variables["cursor"] = None
        except Exception as exc:
            self.extractor.log.debug(
                "Failed to update 'max_id' search query (%s: %s). Falling "
                "back to 'cursor' pagination", exc.__class__.__name__, exc)
            variables["cursor"] = self.extractor._update_cursor(cursor)

        return variables


@cache(maxage=365*86400, keyarg=1)
def _login_impl(extr, username, password):
    extr.log.error("Login with username & password is no longer supported. "
                   "Use browser cookies instead.")
    return {}<|MERGE_RESOLUTION|>--- conflicted
+++ resolved
@@ -527,13 +527,8 @@
             "id"              : text.parse_int(uid),
             "name"            : core.get("screen_name"),
             "nick"            : core.get("name"),
-<<<<<<< HEAD
             "location"        : user["location"].get("location"),
-            "date"            : text.parse_datetime(
-=======
-            "location"        : user["location"]["location"],
             "date"            : self.parse_datetime(
->>>>>>> ed8fe07f
                 core["created_at"], "%a %b %d %H:%M:%S %z %Y"),
             "verified"        : user["verification"]["verified"],
             "protected"       : user["privacy"]["protected"],
