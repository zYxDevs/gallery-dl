--- conflicted
+++ resolved
@@ -526,7 +526,6 @@
         return "".join(random.choice(alphabet) for _ in range(N))
 
     @staticmethod
-<<<<<<< HEAD
     def quote(value, quote=urllib.parse.quote):
         return quote(value, "~")
 
@@ -536,9 +535,6 @@
             OAuthSession.quote(str(key)) + "=" + OAuthSession.quote(str(value))
             for key, value in sorted(params.items()) if value
         )
-=======
-    def quote(value, _=None, encoding=None, errors=None):
-        return urllib.parse.quote(value, "~", encoding, errors)
 
 
 class DownloadArchive():
@@ -565,5 +561,4 @@
     def add(self):
         """Add last item used in 'check()' to archive"""
         self.cursor.execute(
-            "INSERT OR IGNORE INTO archive VALUES (?)", (self._key,))
->>>>>>> 4d2fadfb
+            "INSERT OR IGNORE INTO archive VALUES (?)", (self._key,))