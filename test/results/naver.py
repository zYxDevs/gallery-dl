--- conflicted
+++ resolved
@@ -25,11 +25,6 @@
 },
 
 {
-<<<<<<< HEAD
-    "#url"     : "https://blog.naver.com/PostView.naver?blogId=rlfqjxm0&logNo=221430673006",
-    "#category": ("", "naver", "post"),
-    "#class"   : naver.NaverPostExtractor,
-=======
     "#url"     : "https://blog.naver.com/PostView.nhn?blogId=rlfqjxm0&logNo=70161391809",
     "#comment" : "filenames in EUC-KR encoding (#5126)",
     "#category": ("", "naver", "post"),
@@ -54,7 +49,12 @@
     "num"      : range(1, 2),
     "filename" : r"re:1_사본|오마갓합작",
     "extension": "png",
->>>>>>> a8d3efbb
+},
+
+{
+    "#url"     : "https://blog.naver.com/PostView.naver?blogId=rlfqjxm0&logNo=221430673006",
+    "#category": ("", "naver", "post"),
+    "#class"   : naver.NaverPostExtractor,
 },
 
 {
