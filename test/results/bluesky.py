--- conflicted
+++ resolved
@@ -299,7 +299,6 @@
 },
 
 {
-<<<<<<< HEAD
     "#url"     : "https://bsky.app/profile/nytimes.com/post/3l7xvcjgdxg2g",
     "#comment" : "instance metadata",
     "#class"   : bluesky.BlueskyPostExtractor,
@@ -356,7 +355,9 @@
         "handle"   : "alt.bun.how",
         "instance" : "bun.how",
     },
-=======
+},
+
+{
     "#url"     : "https://cbsky.app/profile/bsky.app/post/3kh5rarr3gn2n",
     "#category": ("", "bluesky", "post"),
     "#class"   : bluesky.BlueskyPostExtractor,
@@ -378,7 +379,6 @@
     "#url"     : "https://bsyy.app/profile/bsky.app/post/3kh5rarr3gn2n",
     "#category": ("", "bluesky", "post"),
     "#class"   : bluesky.BlueskyPostExtractor,
->>>>>>> 80c72467
 },
 
 )